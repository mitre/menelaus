import pandas as pd

from menelaus.ensemble import StreamingEnsemble, BatchEnsemble, EVALUATORS
from menelaus.ensemble import (
    eval_simple_majority,
    eval_confirmed_approval,
    eval_minimum_approval,
)
from menelaus.data_drift import KdqTreeBatch
from menelaus.concept_drift import STEPD
from menelaus.change_detection import ADWIN


def test_stream_ensemble_1():
    """Ensure stream ensemble executes with no drift"""
    step1 = STEPD(window_size=2)
    step2 = STEPD(window_size=2)
    step3 = STEPD(window_size=2)
    se = StreamingEnsemble(
        detectors={"s1": step1, "s2": step2, "s3": step3},
        evaluator=EVALUATORS["simple-majority"],
    )
    df = pd.DataFrame({"a": [0, 0], "b": [0, 0], "c": [0, 0]})
    se.update(X=df.iloc[[0]], y_true=0, y_pred=0)
    assert se.drift_state == None


def test_stream_ensemble_2():
    """Ensure stream ensemble executes when columns specified"""
    step1 = STEPD(window_size=2)
    step2 = STEPD(window_size=2)
    step3 = STEPD(window_size=2)

    column_selectors = {
        "s1": lambda X: X[["a"]],
        "s2": lambda X: X[["b", "c"]]
    }

    se = StreamingEnsemble(
        detectors={"s1": step1, "s2": step2, "s3": step3},
        evaluator=EVALUATORS["simple-majority"],
<<<<<<< HEAD
        column_selectors=column_selectors
    )

    df = pd.DataFrame({"a": [0,0], "b": [0,0], "c": [0,0]})
=======
        columns={"s1": ["a"], "s2": ["b", "c"]},
    )
    df = pd.DataFrame({"a": [0, 0], "b": [0, 0], "c": [0, 0]})
>>>>>>> d546c93b
    se.update(X=df.iloc[[0]], y_true=0, y_pred=0)
    assert se.drift_state == None


def test_stream_ensemble_3():
    """Ensure stream ensemble executes with univariate data"""
    adwin1 = ADWIN()
    adwin2 = ADWIN()
    adwin3 = ADWIN()

    column_selectors = {
        "a1": lambda X: X[["a"]],
        "a2": lambda X: X[["b"]],
        "a3": lambda X: X[["c"]]
    }

    se = StreamingEnsemble(
        detectors={"a1": adwin1, "a2": adwin2, "a3": adwin3},
        evaluator=EVALUATORS["simple-majority"],
<<<<<<< HEAD
        column_selectors=column_selectors
    )

    df = pd.DataFrame({"a": [0,0], "b": [0,0], "c": [0,0]})
=======
        columns={"a1": ["a"], "a2": ["b"], "a3": ["c"]},
    )
    df = pd.DataFrame({"a": [0, 0], "b": [0, 0], "c": [0, 0]})
>>>>>>> d546c93b
    se.update(X=df.iloc[[0]], y_true=0, y_pred=0)
    assert se.drift_state == None


def test_stream_ensemble_reset_1():
    """Ensure reset works in stream ensemble and its detectors"""
    step1 = STEPD(window_size=2)
    step2 = STEPD(window_size=2)
    column_selectors = {
        "s1": lambda X: X["a"],
        "s2": lambda X: X["b", "c"]
    }
    be = StreamingEnsemble(
        detectors={"s1": step1, "s2": step2},
        evaluator=EVALUATORS["simple-majority"],
        column_selectors=column_selectors
    )
    df = pd.DataFrame({"a": [0, 10.0], "b": [0, 11.0], "c": [0, 12.0]})
    be.update(df.loc[1:], 0, 0)
    be.drift_state = "drift"
    be.detectors["s1"].drift_state = "drift"
    be.detectors["s2"].drift_state = "drift"
    be.reset()
    assert be.samples_since_reset == 0
    assert be.drift_state == None
    assert be.total_samples == 1
    for det_key in be.detectors:
        assert be.detectors[det_key].samples_since_reset == 0
        assert be.detectors[det_key].drift_state == None
        assert be.detectors[det_key].total_samples == 1


def test_batch_ensemble_1():
    """Ensure batch ensemble executes with no drift"""
    kdq1 = KdqTreeBatch(bootstrap_samples=1)
    kdq2 = KdqTreeBatch(bootstrap_samples=1)
    kdq3 = KdqTreeBatch(bootstrap_samples=1)
    be = BatchEnsemble(
        detectors={"k1": kdq1, "k2": kdq2, "k3": kdq3},
        evaluator=EVALUATORS["simple-majority"],
    )
    df = pd.DataFrame(
        {
            "a": [0, 10.0, 11.0, 12.0],
            "b": [0, 11.0, 12.0, 13.0],
            "c": [0, 12.0, 13.0, 14.0],
        }
    )
    be.set_reference(df.loc[:1])
    be.update(df.loc[2:])
    assert be.drift_state == None


def test_batch_ensemble_2():
    """Ensure batch ensemble executes when columns specified"""
    kdq1 = KdqTreeBatch(bootstrap_samples=1)
    kdq2 = KdqTreeBatch(bootstrap_samples=1)
    be = BatchEnsemble(
        detectors={"k1": kdq1, "k2": kdq2},
        evaluator=EVALUATORS["simple-majority"],
        # XXX - forcing >1 columns to satisfy KdqTree Batch
        columns={"k1": ["a", "b"], "k2": ["b", "c"]},
    )
    df = pd.DataFrame(
        {
            "a": [0, 10.0, 11.0, 12.0],
            "b": [0, 11.0, 12.0, 13.0],
            "c": [0, 12.0, 13.0, 14.0],
        }
    )
    be.set_reference(df.loc[:1])
    be.update(df.loc[2:])
    assert len(be.detectors["k1"]._input_cols) == 2
    assert len(be.detectors["k2"]._input_cols) == 2


def test_batch_ensemble_reset_1():
    """Ensure reset works in batch ensemble and its detectors"""
    kdq1 = KdqTreeBatch(bootstrap_samples=1)
    kdq2 = KdqTreeBatch(bootstrap_samples=1)
    be = BatchEnsemble(
        detectors={"k1": kdq1, "k2": kdq2},
        evaluator=EVALUATORS["simple-majority"],
        columns={"k1": ["a", "b"], "k2": ["b", "c"]},
    )
    df = pd.DataFrame(
        {
            "a": [0, 10.0, 11.0, 12.0],
            "b": [0, 11.0, 12.0, 13.0],
            "c": [0, 12.0, 13.0, 14.0],
        }
    )
    be.set_reference(df.loc[:1])
    be.update(df.loc[2:])
    be.drift_state = "drift"
    be.detectors["k1"].drift_state = "drift"
    be.detectors["k2"].drift_state = "drift"
    be.reset()
    assert be.batches_since_reset == 0
    assert be.drift_state == None
    assert be.total_batches == 1
    for det_key in be.detectors:
        assert be.detectors[det_key].batches_since_reset == 0
        assert be.detectors[det_key].drift_state == None
        assert be.detectors[det_key].total_batches == 1


def test_eval_simple_majority_1():
    """Ensure simple majority scheme can identify drift"""
    det1 = det2 = KdqTreeBatch()
    det1.drift_state = det2.drift_state = "drift"
    det3 = KdqTreeBatch()
    det3.drift_state = None
    assert eval_simple_majority([det1, det2, det3]) == "drift"


def test_eval_simple_majority_2():
    """Ensure simple majority scheme does not false alarm"""
    det1 = det2 = KdqTreeBatch()
    det1.drift_state = det2.drift_state = None
    det3 = KdqTreeBatch()
    det3.drift_state = "drift"
    assert eval_simple_majority([det1, det2, det3]) == None


def test_eval_min_approval_1():
    """Ensure minimimum approval scheme can identify drift"""
    s1 = s2 = STEPD()
    s1.drift_state = s2.drift_state = "drift"
    s3 = STEPD()
    s3.drift_state = None
    assert eval_minimum_approval(approvals_needed=2)([s1, s2, s3]) == "drift"


def test_eval_min_approval_2():
    """Ensure minimimum approval scheme does not false alarm"""
    s1 = s2 = STEPD()
    s1.drift_state = s2.drift_state = None
    s3 = STEPD()
    s3.drift_state = "drift"
    assert eval_minimum_approval(approvals_needed=2)([s1, s2, s3]) == None


def test_eval_confirmed_approval_1():
    """Ensure confirmed approval scheme can identify drift"""
    s1 = s2 = STEPD()
    s1.drift_state = s2.drift_state = "drift"
    s3 = STEPD()
    s3.drift_state = None
    assert eval_confirmed_approval(approvals_needed=1)([s1, s2, s3]) == "drift"


def test_eval_confirmed_approval_2():
    """Ensure confirmed approval scheme does not false alarm"""
    s1 = s2 = STEPD()
    s1.drift_state = "drift"
    s3 = STEPD()
    s2.drift_state = s3.drift_state = None
    assert eval_confirmed_approval(approvals_needed=2)([s1, s2, s3]) == None<|MERGE_RESOLUTION|>--- conflicted
+++ resolved
@@ -39,16 +39,10 @@
     se = StreamingEnsemble(
         detectors={"s1": step1, "s2": step2, "s3": step3},
         evaluator=EVALUATORS["simple-majority"],
-<<<<<<< HEAD
         column_selectors=column_selectors
     )
 
     df = pd.DataFrame({"a": [0,0], "b": [0,0], "c": [0,0]})
-=======
-        columns={"s1": ["a"], "s2": ["b", "c"]},
-    )
-    df = pd.DataFrame({"a": [0, 0], "b": [0, 0], "c": [0, 0]})
->>>>>>> d546c93b
     se.update(X=df.iloc[[0]], y_true=0, y_pred=0)
     assert se.drift_state == None
 
@@ -68,16 +62,10 @@
     se = StreamingEnsemble(
         detectors={"a1": adwin1, "a2": adwin2, "a3": adwin3},
         evaluator=EVALUATORS["simple-majority"],
-<<<<<<< HEAD
         column_selectors=column_selectors
     )
 
     df = pd.DataFrame({"a": [0,0], "b": [0,0], "c": [0,0]})
-=======
-        columns={"a1": ["a"], "a2": ["b"], "a3": ["c"]},
-    )
-    df = pd.DataFrame({"a": [0, 0], "b": [0, 0], "c": [0, 0]})
->>>>>>> d546c93b
     se.update(X=df.iloc[[0]], y_true=0, y_pred=0)
     assert se.drift_state == None
 
